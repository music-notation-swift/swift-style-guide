--- conflicted
+++ resolved
@@ -112,13 +112,8 @@
 }
 
 // Xcode indentation for a multi-line `if` statement
-<<<<<<< HEAD
-if myFirstVariable > (mySecondVariable + myThirdVariable) &&
-    myFourthVariable == .SomeEnumValue {
-=======
-if myFirstProperty > (mySecondProperty + myThirdProperty)
-    && myFourthProperty == .SomeEnumValue {
->>>>>>> d479cbf5
+if myFirstProperty > (mySecondProperty + myThirdProperty) &&
+	myFourthProperty == .SomeEnumValue {
 
     // Xcode indents to here for this kind of statement
     print("Hello, World!")
